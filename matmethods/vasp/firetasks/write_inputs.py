--- conflicted
+++ resolved
@@ -16,13 +16,8 @@
 from pymatgen.alchemy.materials import TransformedStructure
 from pymatgen.alchemy.transmuters import StandardTransmuter
 from pymatgen.io.vasp import Incar, Poscar
-<<<<<<< HEAD
-from pymatgen.io.vasp.sets import MPStaticSet, MPNonSCFSet, MPSOCSet
-
-=======
 from pymatgen.io.vasp.sets import MPStaticSet, MPNonSCFSet, MPSOCSet, \
     MPHSEBSSet
->>>>>>> a499b7ee
 from matmethods.utils.utils import env_chk
 
 __author__ = 'Anubhav Jain, Shyue Ping Ong, Kiran Mathew'
@@ -311,15 +306,9 @@
             "MPRelaxSet").
 
     Optional params:
-<<<<<<< HEAD
-        structure (Structure): input structure
-        transformation_params (list): list of dicts where each dict specify the input parameters to
-            instantiate the transformation class in the transforamtions list.
-=======
         transformation_params (list): list of dicts where each dict specifies
             the input parameters to instantiate the transformation class in
             the transformations list.
->>>>>>> a499b7ee
         vasp_input_params (dict): When using a string name for VASP input set,
             use this as a dict to specify kwargs for instantiating the input
             set parameters. For example, if you want to change the
@@ -330,12 +319,8 @@
     """
 
     required_params = ["structure", "transformations", "vasp_input_set"]
-<<<<<<< HEAD
-    optional_params = ["prev_calc_dir","transformation_params", "vasp_input_params"]
-=======
     optional_params = ["prev_calc_dir", "transformation_params",
                        "vasp_input_params"]
->>>>>>> a499b7ee
 
     def run_task(self, fw_spec):
 
@@ -358,12 +343,8 @@
                 t_obj = t_cls(**transformation_params.pop(0))
                 transformations.append(t_obj)
 
-<<<<<<< HEAD
-        structure = self['structure'] if not self['prev_calc_dir'] else Poscar(os.path.join(self['prev_calc_dir'],'POSCAR')).structure
-=======
         structure = self['structure'] if not self['prev_calc_dir'] else Poscar(
             os.path.join(self['prev_calc_dir'], 'POSCAR')).structure
->>>>>>> a499b7ee
         ts = TransformedStructure(structure)
         transmuter = StandardTransmuter([ts], transformations)
         vis = vis_cls(transmuter.transformed_structures[-1].final_structure,
