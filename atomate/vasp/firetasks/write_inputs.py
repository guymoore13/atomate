"""
This module defines tasks for writing vasp input sets.
"""

import os
from importlib import import_module

import numpy as np

from monty.serialization import dumpfn

from fireworks import FiretaskBase, explicit_serialize
from fireworks.utilities.dict_mods import apply_mod

from pymatgen.core.structure import Structure
from pymatgen.alchemy.materials import TransformedStructure
from pymatgen.alchemy.transmuters import StandardTransmuter
<<<<<<< HEAD
from pymatgen.io.vasp import Incar, Poscar, Potcar, PotcarSingle, Vasprun
=======
from pymatgen.io.vasp import Incar, Poscar, Potcar, PotcarSingle, Kpoints
>>>>>>> 4ed76222
from pymatgen.io.vasp.sets import (
    MPStaticSet,
    MPNonSCFSet,
    MPSOCSet,
    MPHSEBSSet,
    MPNMRSet,
    MPScanRelaxSet
)

from atomate.utils.utils import env_chk, load_class
from atomate.vasp.firetasks.glue_tasks import GetInterpolatedPOSCAR

__author__ = "Anubhav Jain, Shyue Ping Ong, Kiran Mathew, Alex Ganose"
__email__ = "ajain@lbl.gov"


@explicit_serialize
class WriteVaspFromIOSet(FiretaskBase):
    """
    Create VASP input files using implementations of pymatgen's
    AbstractVaspInputSet. An input set can be provided as an object or as a
    String/parameter combo.

    Required params:
        structure (Structure): structure
        vasp_input_set (AbstractVaspInputSet or str): Either a VaspInputSet
            object or a string name for the VASP input set (e.g., "MPRelaxSet").

    Optional params:
        vasp_input_params (dict): When using a string name for VASP input set,
            use this as a dict to specify kwargs for instantiating the input set
            parameters. For example, if you want to change the
            user_incar_settings, you should provide:
            {"user_incar_settings": ...}. This setting is ignored if you provide
            the full object representation of a VaspInputSet rather than a
            String.
        potcar_spec (bool): Instead of writing the POTCAR, write a
            "POTCAR.spec". This is intended to allow testing of workflows
            without requiring pseudo-potentials to be installed on the system.
    """

    required_params = ["structure", "vasp_input_set"]
    optional_params = ["vasp_input_params", "potcar_spec"]

    def run_task(self, fw_spec):
        # if a full VaspInputSet object was provided
        if hasattr(self["vasp_input_set"], "write_input"):
            vis = self["vasp_input_set"]

        # if VaspInputSet String + parameters was provided
        else:
            vis_cls = load_class(
                "pymatgen.io.vasp.sets", self["vasp_input_set"]
            )
            vis = vis_cls(
                self["structure"], **self.get("vasp_input_params", {})
            )

        potcar_spec = self.get("potcar_spec", False)
        vis.write_input(".", potcar_spec=potcar_spec)


@explicit_serialize
class WriteVaspFromIOSetFromInterpolatedPOSCAR(GetInterpolatedPOSCAR):
    """
    Grabs CONTCARS from two previous calculations to create interpolated
    structure. Create VASP input files using implementations of pymatgen's
    AbstractVaspInputSet. An input set can be provided as String/parameter
    combo.

    Required params:
        start (str): name of fw for start of interpolation.
        end (str): name of fw for end of interpolation.
        this_image (int): which interpolation this is.
        nimages (int) : number of interpolations.
        autosort_tol (float): a distance tolerance in angstrom in which
          to automatically sort end_structure to match to the closest
          points in this particular structure.
        vasp_input_set (str): a string name for the VASP input set (e.g.,
            "MPRelaxSet").

    Optional params:
        vasp_input_params (dict): When using a string name for VASP input set,
            use this as a dict to specify kwargs for instantiating the input set
            parameters. For example, if you want to change the
            user_incar_settings, you should provide:
            {"user_incar_settings": ...}. This setting is ignored if you provide
            the full object representation of a VaspInputSet rather than a
            String.
        potcar_spec (bool): Instead of writing the POTCAR, write a
            "POTCAR.spec". This is intended to allow testing of workflows
            without requiring pseudo-potentials to be installed on the system.
    """

    # First, we make a fresh copy of the required_params before modifying.
    required_params = [
        "start",
        "end",
        "this_image",
        "nimages",
        "vasp_input_set",
    ]
    optional_params = ["vasp_input_params", "autosort_tol", "potcar_spec"]

    def run_task(self, fw_spec):
        # Get interpolated structure.
        structure = GetInterpolatedPOSCAR.interpolate_poscar(self, fw_spec)

        # Assumes VaspInputSet String + parameters was provided
        vis_cls = load_class("pymatgen.io.vasp.sets", self["vasp_input_set"])
        vis = vis_cls(structure, **self.get("vasp_input_params", {}))
        potcar_spec = self.get("potcar_spec", False)
        vis.write_input(".", potcar_spec=potcar_spec)


@explicit_serialize
class WriteVaspFromPMGObjects(FiretaskBase):
    """
    Write VASP files using pymatgen objects.

    Note, that although this firetask has no required params, it is
    non-functional unless at least one optional param is set.

    Optional params:
        incar (Incar): pymatgen Incar object
        poscar (Poscar): pymatgen Poscar object
        kpoints (Kpoints): pymatgen Kpoints object
        potcar (Potcar): pymatgen Potcar object
    """

    optional_params = ["incar", "poscar", "kpoints", "potcar"]

    def run_task(self, fw_spec):
        if "incar" in self:
            self["incar"].write_file("INCAR")
        if "poscar" in self:
            self["poscar"].write_file("POSCAR")
        if "kpoints" in self:
            self["kpoints"].write_file("KPOINTS")
        if "potcar" in self:
            self["potcar"].write_file("POTCAR")


@explicit_serialize
class ModifyIncar(FiretaskBase):
    """
    Modify an INCAR file.

    Required params:
        (none)

    Optional params:
        incar_update (dict): overwrite Incar dict key. Supports env_chk.
        incar_multiply ([{<str>:<float>}]) - multiply Incar key by a constant
            factor. Supports env_chk.
        incar_dictmod ([{}]): use DictMod language to change Incar.
            Supports env_chk.
        input_filename (str): Input filename (if not "INCAR")
        output_filename (str): Output filename (if not "INCAR")
    """

    optional_params = [
        "incar_update",
        "incar_multiply",
        "incar_dictmod",
        "input_filename",
        "output_filename",
    ]

    def run_task(self, fw_spec):

        incar_name = self.get("input_filename", "INCAR")
        incar = Incar.from_file(incar_name)

        incar_update = env_chk(self.get("incar_update"), fw_spec)
        incar_multiply = env_chk(self.get("incar_multiply"), fw_spec)
        incar_dictmod = env_chk(self.get("incar_dictmod"), fw_spec)

        if incar_update:
            incar.update(incar_update)

        if incar_multiply:
            for k in incar_multiply:
                if hasattr(incar[k], "__iter__"):  # is list-like
                    incar[k] = list(np.multiply(incar[k], incar_multiply[k]))
                else:
                    incar[k] = incar[k] * incar_multiply[k]

        if incar_dictmod:
            apply_mod(incar_dictmod, incar)

        incar.write_file(self.get("output_filename", "INCAR"))

@explicit_serialize
class ModifyKpoints(FiretaskBase):
    """
    Modify an KPOINTS file.

    Required params:
        (none)

    Optional params:
        kpoints_update (dict): overwrite Kpoint dict key. Supports env_chk.
            keys can be anything property of a kpoint object (kpts, kpts_shift,
            kpts_weights, labels, comment, coord_type, num_kpts,
            tet_connections, tet_number, tet_weight)
        input_filename (str): Input filename (if not "KPOINTS")
        output_filename (str): Output filename (if not "KPOINTS")
    """

    optional_params = [
        "kpoints_update",
        "input_filename",
        "output_filename",
    ]

    def run_task(self, fw_spec):

        kpoints_name = self.get("input_filename", "KPOINTS")
        kpoints = Kpoints.from_file(kpoints_name)

        kpoints_update = env_chk(self.get("kpoints_update"), fw_spec)

        if kpoints_update:
            for key, value in kpoints_update.items():
                setattr(kpoints, key, value)

        kpoints.write_file(self.get("output_filename", "KPOINTS"))


@explicit_serialize
class ModifyPotcar(FiretaskBase):
    """
    Modify Potcar file.

    Required params:
        potcar_symbols (dict): overwrite potcar with symbol. Supports env_chk.

    Optional params:
        functional (dict): functional to use, e.g. PBE, PBE_52, LDA_US, PW91
        input_filename (str): Input filename (if not "INCAR")
        output_filename (str): Output filename (if not "INCAR")
    """

    required_params = ["potcar_symbols"]
    optional_params = ["functional", "input_filename", "output_filename"]

    def run_task(self, fw_spec):
        potcar_symbols = env_chk(self.get("potcar_symbols"), fw_spec)
        functional = self.get("functional", None)
        potcar_name = self.get("input_filename", "POTCAR")
        potcar = Potcar.from_file(potcar_name)

        # Replace PotcarSingles corresponding to elements
        # contained in potcar_symbols
        for n, psingle in enumerate(potcar):
            if psingle.element in potcar_symbols:
                potcar[n] = PotcarSingle.from_symbol_and_functional(
                    potcar_symbols[psingle.element], functional
                )

        potcar.write_file(self.get("output_filename", "POTCAR"))


@explicit_serialize
class UpdateScanRelaxBandgap(FiretaskBase):
    """
    Writes input files for a SCAN relaxation by constructing a new input set.
    The purpose of this Firetask is to allow the KSPACING and smearing parameters
    to be recalculated based on the bandgap from the PBE relaxation in the
    SCAN relaxation workflow. Assumes that output files from a previous
    (e.g., optimization) run can be accessed in current dir or prev_calc_dir. 

    Optional params (dict):
        override_default_vasp_params: Dict of any keyword arguments supported 
                                      by MPScanRelaxSet.
        potcar_spec (bool): Instead of writing the POTCAR, write a
            "POTCAR.spec". This is intended to allow testing of workflows
            without requiring pseudo-potentials to be installed on the system.

    """
    optional_params = ["override_default_vasp_params", "potcar_spec"]

    def run_task(self, fw_spec):

        kwargs = self.get("override_default_vasp_params")
        potcar_spec = self.get("potcar_spec", False)

        os.chdir(os.getcwd())
        vrun = Vasprun("vasprun.xml", parse_potcar_file=False)
        bandgap = vrun.get_band_structure().get_band_gap()["energy"]
        structure = vrun.final_structure
        vis = MPScanRelaxSet(structure, bandgap=bandgap, **kwargs)
        vis.write_input(".", potcar_spec=potcar_spec)

@explicit_serialize
class WriteVaspStaticFromPrev(FiretaskBase):
    """
    Writes input files for a static run. Assumes that output files from a
    previous (e.g., optimization) run can be accessed in current dir or
    prev_calc_dir. Also allows lepsilon (dielectric constant) calcs.

    Optional params:
        potcar_spec (bool): Instead of writing the POTCAR, write a
            "POTCAR.spec". This is intended to allow testing of workflows
            without requiring pseudo-potentials to be installed on the system.
        (documentation for all other optional params can be found in
        MPStaticSet)

    """

    optional_params = [
        "prev_calc_dir",
        "reciprocal_density",
        "small_gap_multiply",
        "standardize",
        "sym_prec",
        "international_monoclinic",
        "lepsilon",
        "other_params",
        "potcar_spec",
    ]

    def run_task(self, fw_spec):
        lepsilon = self.get("lepsilon")

        # more k-points for dielectric calc.
        default_reciprocal_density = 200 if lepsilon else 100
        other_params = self.get("other_params", {})
        user_incar_settings = other_params.get("user_incar_settings", {})

        # for lepsilon runs, set EDIFF to 1E-5 unless user says otherwise
        if (
            lepsilon
            and "EDIFF" not in user_incar_settings
            and "EDIFF_PER_ATOM" not in user_incar_settings
        ):
            if "user_incar_settings" not in other_params:
                other_params["user_incar_settings"] = {}
            other_params["user_incar_settings"]["EDIFF"] = 1e-5

        vis = MPStaticSet.from_prev_calc(
            prev_calc_dir=self.get("prev_calc_dir", "."),
            reciprocal_density=self.get(
                "reciprocal_density", default_reciprocal_density
            ),
            small_gap_multiply=self.get("small_gap_multiply", None),
            standardize=self.get("standardize", False),
            sym_prec=self.get("sym_prec", 0.1),
            international_monoclinic=self.get(
                "international_monoclinic", True
            ),
            lepsilon=lepsilon,
            **other_params
        )

        potcar_spec = self.get("potcar_spec", False)
        vis.write_input(".", potcar_spec=potcar_spec)


@explicit_serialize
class WriteVaspHSEBSFromPrev(FiretaskBase):
    """
    Writes input files for HSE band structure run. Assumes that output files
    from a previous job can be accessed. Since HSE always re-optimizes the
    charge density (no nSCF mode), the previous job is used to get the location
    of VBM/CBM for mode="gap" (otherwise just used to get the structure /
    starting charge density).

    Optional params:
        potcar_spec (bool): Instead of writing the POTCAR, write a
            "POTCAR.spec". This is intended to allow testing of workflows
            without requiring pseudo-potentials to be installed on the system.
        (documentation for all other optional params can be found in
        MPHSEBSSet)
    """

    required_params = []
    optional_params = [
        "prev_calc_dir",
        "mode",
        "reciprocal_density",
        "kpoints_line_density",
        "potcar_spec",
    ]

    def run_task(self, fw_spec):
        vis = MPHSEBSSet.from_prev_calc(
            self.get("prev_calc_dir", "."),
            mode=self.get("mode", "uniform"),
            reciprocal_density=self.get("reciprocal_density", 50),
            kpoints_line_density=self.get("kpoints_line_density", 10),
            copy_chgcar=False,
        )
        potcar_spec = self.get("potcar_spec", False)
        vis.write_input(".", potcar_spec=potcar_spec)


@explicit_serialize
class WriteVaspNSCFFromPrev(FiretaskBase):
    """
    Writes input files for an NSCF static run. Assumes that output files from an
    scf job can be accessed. There are many options, e.g. uniform mode,
    line mode, adding the optical properties, etc.

    Optional params:
        potcar_spec (bool): Instead of writing the POTCAR, write a
            "POTCAR.spec". This is intended to allow testing of workflows
            without requiring pseudo-potentials to be installed on the system.
        (documentation for all optional params can be found in
        NonSCFVaspInputSet)
    """

    required_params = []
    optional_params = [
        "prev_calc_dir",
        "copy_chgcar",
        "nbands_factor",
        "reciprocal_density",
        "kpoints_line_density",
        "small_gap_multiply",
        "standardize",
        "sym_prec",
        "international_monoclinic",
        "mode",
        "nedos",
        "optics",
        "other_params",
        "potcar_spec",
    ]

    def run_task(self, fw_spec):
        vis = MPNonSCFSet.from_prev_calc(
            prev_calc_dir=self.get("prev_calc_dir", "."),
            copy_chgcar=self.get("copy_chgcar", False),
            nbands_factor=self.get("nbands_factor", 1.2),
            reciprocal_density=self.get("reciprocal_density", 100),
            kpoints_line_density=self.get("kpoints_line_density", 20),
            small_gap_multiply=self.get("small_gap_multiply", None),
            standardize=self.get("standardize", False),
            sym_prec=self.get("sym_prec", 0.1),
            international_monoclinic=self.get(
                "international_monoclinic", True
            ),
            mode=self.get("mode", "uniform"),
            nedos=self.get("nedos", 2001),
            optics=self.get("optics", False),
            **self.get("other_params", {})
        )
        potcar_spec = self.get("potcar_spec", False)
        vis.write_input(".", potcar_spec=potcar_spec)


@explicit_serialize
class WriteVaspSOCFromPrev(FiretaskBase):
    """
    Writes input files for a spinorbit coupling calculation.

    Required params:
        magmom (list): magnetic moment values for each site in the structure.
        saxis (list): magnetic field direction

    Optional params:
        potcar_spec (bool): Instead of writing the POTCAR, write a
            "POTCAR.spec". This is intended to allow testing of workflows
            without requiring pseudo-potentials to be installed on the system.
        (documentation for all optional params can be found in MPSOCSet)

    """

    required_params = ["magmom", "saxis"]

    optional_params = [
        "prev_calc_dir",
        "copy_chgcar",
        "nbands_factor",
        "reciprocal_density",
        "small_gap_multiply",
        "standardize",
        "sym_prec",
        "international_monoclinic",
        "other_params",
        "potcar_spec",
    ]

    def run_task(self, fw_spec):
        # TODO: @albalu - can saxis have a default value e.g. [001] and be an
        #  optional parameter? -computron
        # TODO: @albalu - can magmom be auto-parsed from the previous calc?
        #  -computron

        vis = MPSOCSet.from_prev_calc(
            prev_calc_dir=self.get("prev_calc_dir", "."),
            magmom=self["magmom"],
            saxis=self["saxis"],
            copy_chgcar=self.get("copy_chgcar", False),
            nbands_factor=self.get("nbands_factor", 1.2),
            reciprocal_density=self.get("reciprocal_density", 100),
            small_gap_multiply=self.get("small_gap_multiply", None),
            standardize=self.get("standardize", False),
            sym_prec=self.get("sym_prec", 0.1),
            international_monoclinic=self.get(
                "international_monoclinic", True
            ),
            **self.get("other_params", {})
        )
        potcar_spec = self.get("potcar_spec", False)
        vis.write_input(".", potcar_spec=potcar_spec)


@explicit_serialize
class WriteVaspNMRFromPrev(FiretaskBase):
    """
    Writes input files for a NMR calculation

    Optional params::
        prev_calc_dir: path to previous calculation, else current directory
        mode (str): the NMR calculation type: cs or efg, default is cs
        isotopes (list): list of isotopes to include, default is to include the
                         lowest mass quadrupolar isotope for all applicable
                         elements
        reciprocal_density (int): the reciprocal density for the kpoint mesh,
            defaults to 100
        other_params (dict) : any other params passed to MPNMRSet as a dict.
        potcar_spec (bool): Instead of writing the POTCAR, write a
            "POTCAR.spec". This is intended to allow testing of workflows
            without requiring pseudo-potentials to be installed on the system.
    """

    optional_params = [
        "prev_calc_dir",
        "mode",
        "isotopes",
        "reciprocal_density",
        "other_params",
        "potcar_spec",
    ]

    def run_task(self, fw_spec):
        vis = MPNMRSet.from_prev_calc(
            prev_calc_dir=self.get("prev_calc_dir", "."),
            mode=self.get("mode", "cs"),
            isotopes=self.get("isotopes", None),
            reciprocal_density=self.get("reciprocal_density", 100),
            **self.get("other_params", {})
        )
        potcar_spec = self.get("potcar_spec", False)
        vis.write_input(".", potcar_spec=potcar_spec)


@explicit_serialize
class WriteTransmutedStructureIOSet(FiretaskBase):
    """
    Apply the provided transformations to the input structure and write the
    input set for that structure. Reads structure from POSCAR if no structure
    provided. Note that if a transformation yields many structures from one,
    only the last structure in the list is used.

    Required params:
        structure (Structure): input structure
        transformations (list): list of names of transformation classes as
            defined in the modules in pymatgen.transformations
        vasp_input_set (VaspInputSet): VASP input set.

    Optional params:
        transformation_params (list): list of dicts where each dict specifies
            the input parameters to instantiate the transformation class in the
            transformations list.
        override_default_vasp_params (dict): additional user input settings.
        prev_calc_dir: path to previous calculation if using structure from
            another calculation.
        potcar_spec (bool): Instead of writing the POTCAR, write a
            "POTCAR.spec". This is intended to allow testing of workflows
            without requiring pseudo-potentials to be installed on the system.
    """

    required_params = ["structure", "transformations", "vasp_input_set"]
    optional_params = [
        "prev_calc_dir",
        "transformation_params",
        "override_default_vasp_params",
        "potcar_spec",
    ]

    def run_task(self, fw_spec):

        transformations = []
        transformation_params = self.get(
            "transformation_params",
            [{} for _ in range(len(self["transformations"]))],
        )
        for t in self["transformations"]:
            found = False
            t_cls = None
            for m in [
                "advanced_transformations",
                "defect_transformations",
                "site_transformations",
                "standard_transformations",
            ]:
                mod = import_module("pymatgen.transformations.{}".format(m))

                try:
                    t_cls = getattr(mod, t)
                    found = True
                    continue
                except AttributeError:
                    pass

            if not found:
                raise ValueError("Could not find transformation: {}".format(t))

            t_obj = t_cls(**transformation_params.pop(0))
            transformations.append(t_obj)

        # TODO: @matk86 - should prev_calc_dir use CONTCAR instead of POSCAR?
        #  Note that if current dir, maybe POSCAR is indeed best ... -computron
        structure = (
            self["structure"]
            if not self.get("prev_calc_dir", None)
            else Poscar.from_file(
                os.path.join(self["prev_calc_dir"], "POSCAR")
            ).structure
        )
        ts = TransformedStructure(structure)
        transmuter = StandardTransmuter([ts], transformations)
        final_structure = transmuter.transformed_structures[
            -1
        ].final_structure.copy()
        vis_orig = self["vasp_input_set"]
        vis_dict = vis_orig.as_dict()
        vis_dict["structure"] = final_structure.as_dict()
        vis_dict.update(self.get("override_default_vasp_params", {}) or {})
        vis = vis_orig.__class__.from_dict(vis_dict)

        potcar_spec = self.get("potcar_spec", False)
        vis.write_input(".", potcar_spec=potcar_spec)

        dumpfn(transmuter.transformed_structures[-1], "transformations.json")


@explicit_serialize
class WriteNormalmodeDisplacedPoscar(FiretaskBase):
    """
    Displace the structure from the previous calculation along the provided
    normal mode by the given amount and write the corresponding Poscar file.
    The fw_spec must contain a "normalmodes" key with "eigenvecs" sub-key that
    is likely produced by a previous calc.

    Required params:
        mode (int): normal mode index
        displacement (float): displacement along the normal mode in Angstroms
    """

    required_params = ["mode", "displacement"]

    def run_task(self, fw_spec):
        mode = self["mode"]
        disp = self["displacement"]
        structure = Structure.from_file("POSCAR")
        nm_eigenvecs = np.array(fw_spec["normalmodes"]["eigenvecs"])
        nm_norms = np.linalg.norm(nm_eigenvecs, axis=2)

        # displace the sites along the given normal mode: displacement vector
        # for each site = normalized eigen vector * amount of displacement
        nm_displacement = (
            nm_eigenvecs[mode, :, :] * disp / nm_norms[mode, :, np.newaxis]
        )
        for i, vec in enumerate(nm_displacement):
            structure.translate_sites(i, vec, frac_coords=False)

        # write the modified structure to poscar
        structure.to(fmt="poscar", filename="POSCAR")<|MERGE_RESOLUTION|>--- conflicted
+++ resolved
@@ -15,11 +15,14 @@
 from pymatgen.core.structure import Structure
 from pymatgen.alchemy.materials import TransformedStructure
 from pymatgen.alchemy.transmuters import StandardTransmuter
-<<<<<<< HEAD
-from pymatgen.io.vasp import Incar, Poscar, Potcar, PotcarSingle, Vasprun
-=======
-from pymatgen.io.vasp import Incar, Poscar, Potcar, PotcarSingle, Kpoints
->>>>>>> 4ed76222
+from pymatgen.io.vasp import (
+    Incar,
+    Poscar,
+    Potcar,
+    PotcarSingle,
+    Vasprun,
+    Kpoints
+)
 from pymatgen.io.vasp.sets import (
     MPStaticSet,
     MPNonSCFSet,
@@ -291,10 +294,10 @@
     The purpose of this Firetask is to allow the KSPACING and smearing parameters
     to be recalculated based on the bandgap from the PBE relaxation in the
     SCAN relaxation workflow. Assumes that output files from a previous
-    (e.g., optimization) run can be accessed in current dir or prev_calc_dir. 
+    (e.g., optimization) run can be accessed in current dir or prev_calc_dir.
 
     Optional params (dict):
-        override_default_vasp_params: Dict of any keyword arguments supported 
+        override_default_vasp_params: Dict of any keyword arguments supported
                                       by MPScanRelaxSet.
         potcar_spec (bool): Instead of writing the POTCAR, write a
             "POTCAR.spec". This is intended to allow testing of workflows
