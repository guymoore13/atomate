# coding: utf-8

from __future__ import division, print_function, unicode_literals, absolute_import

import os
import unittest

import numpy as np

from fireworks import FWorker
from fireworks.core.rocket_launcher import rapidfire

from atomate.vasp.powerups import use_fake_vasp, add_modify_incar
from atomate.vasp.workflows.base.elastic import get_wf_elastic_constant
from atomate.utils.testing import AtomateTest

from pymatgen.util.testing import PymatgenTest
from pymatgen.symmetry.analyzer import SpacegroupAnalyzer
from pymatgen.io.vasp.sets import MPRelaxSet

__author__ = 'Kiran Mathew, Joseph Montoya'
__email__ = 'montoyjh@lbl.gov'

module_dir = os.path.join(os.path.dirname(os.path.abspath(__file__)))
db_dir = os.path.join(module_dir, "..", "..", "..", "common", "test_files")
ref_dir = os.path.join(module_dir, "..", "..", "test_files")

DEBUG_MODE = False  # If true, retains the database and output dirs at the end of the test
VASP_CMD = None  # If None, runs a "fake" VASP. Otherwise, runs VASP with this command...


<<<<<<< HEAD
class TestElasticWorkflow(unittest.TestCase):
    @classmethod
    def setUpClass(cls):
        if not SETTINGS.get("PMG_VASP_PSP_DIR"):
            SETTINGS["PMG_VASP_PSP_DIR"] = os.path.join(module_dir, "..", "..", "tests", "..", "..", "test_files")
            print('This system is not set up to run VASP jobs. '
                  'Please set PMG_VASP_PSP_DIR variable in your ~/.pmgrc.yaml file.')

        cls.struct_si = PymatgenTest.get_structure("Si")
        cls.scratch_dir = os.path.join(module_dir, "scratch")
        vis = MPRelaxSet(cls.struct_si, user_incar_settings={"ENCUT": 700},
                         user_kpoints_settings={"grid_density": 7000})
        cls.wf = get_wf_elastic_constant(cls.struct_si, vasp_cmd=">>vasp_cmd<<", db_file=">>db_file<<", 
                                         stencils=[[0.01]]*3 + [[0.03]]*3, vasp_input_set=vis)
        cls.wf_noopt = get_wf_elastic_constant(cls.struct_si, vasp_cmd=">>vasp_cmd<<", vasp_input_set=vis,
               db_file=">>db_file<<", stencils=[[0.01]]*3 + [[0.03]]*3, optimize_structure=False)
=======
class TestElasticWorkflow(AtomateTest):
>>>>>>> a11f7faf

    def setUp(self):
        super(TestElasticWorkflow, self).setUp()
        self.struct_si = SpacegroupAnalyzer(PymatgenTest.get_structure("Si")).get_conventional_standard_structure()
        self.elastic_config = {"NORM_DEFORMATIONS":[0.01],
                               "SHEAR_DEFORMATIONS":[0.03],
                               "VASP_CMD": ">>vasp_cmd<<",
                               "DB_FILE": ">>db_file<<"}
        self.wf = wf_elastic_constant(self.struct_si, self.elastic_config)
        self.wf_noopt = get_wf_elastic_constant(self.struct_si, norm_deformations=[0.01],
                                                shear_deformations=[0.03], copy_vasp_outputs=False)
        mip = {"incar_update": {"ENCUT": 700}}
        self.wf_noopt = add_modify_incar(self.wf_noopt, modify_incar_params=mip)

    def _simulate_vasprun(self, wf):
        reference_dir = os.path.abspath(os.path.join(ref_dir, "elastic_wf"))
        si_ref_dirs = {"structure optimization": os.path.join(reference_dir, "1"),
                       "elastic deformation 0": os.path.join(reference_dir, "7"),
                       "elastic deformation 1": os.path.join(reference_dir, "6"),
                       "elastic deformation 2": os.path.join(reference_dir, "5"),
                       "elastic deformation 3": os.path.join(reference_dir, "4"),
                       "elastic deformation 4": os.path.join(reference_dir, "3"),
                       "elastic deformation 5": os.path.join(reference_dir, "2")}
        return use_fake_vasp(wf, si_ref_dirs, params_to_check=["ENCUT"])

    def _check_run(self, d, mode):
        if mode not in ["structure optimization", "elastic deformation 0",
                        "elastic deformation 3", "elastic analysis"]:
            raise ValueError("Invalid mode!")

        if mode not in ["elastic analysis"]:
            self.assertEqual(d["formula_pretty"], "Si")
            self.assertEqual(d["formula_anonymous"], "A")
            self.assertEqual(d["nelements"], 1)
            self.assertEqual(d["state"], "successful")
        
        if mode in ["structure optimization"]:
            self.assertAlmostEqual(d["calcs_reversed"][0]["output"]["structure"]["lattice"]["a"], 5.469, 2)
            self.assertAlmostEqual(d["output"]["energy_per_atom"], -5.425, 2)

        elif mode in ["elastic deformation 0"]:
            stress = np.diag([-14.741,-5.107, -5.107])
            np.testing.assert_allclose(stress,
                    d["calcs_reversed"][0]["output"]["ionic_steps"][-1]["stress"], rtol=1e-2)

        elif mode in ["elastic deformation 3"]:
            stress = d["calcs_reversed"][0]["output"]["ionic_steps"][-1]["stress"]
            self.assertAlmostEqual(stress[0][1], -22.4, places=1)

        elif mode in ["elastic analysis"]:
            c_ij = np.array(d['elastic_tensor'])
            np.testing.assert_allclose([c_ij[0, 0], c_ij[0, 1], c_ij[3, 3]],
                                       [146.68, 50.817, 74.706], rtol=1e-2)
            self.assertAlmostEqual(d['k_voigt'], 83, places=0)

    def test_wf(self):
        self.wf = self._simulate_vasprun(self.wf)
        self.wf_noopt = self._simulate_vasprun(self.wf_noopt)

        self.assertEqual(len(self.wf.fws), 8)
        # check vasp parameters for ionic relaxation
        defo_vis = [fw.tasks[1]['vasp_input_set']
                    for fw in self.wf.fws if "deform" in fw.name]
        assert all([vis.user_incar_settings['NSW'] == 99 for vis in defo_vis])
        assert all([vis.user_incar_settings['IBRION'] == 2 for vis in defo_vis])
        self.lp.add_wf(self.wf)
        self.lp.add_wf(self.wf_noopt)
        rapidfire(self.lp, fworker=FWorker(env={"db_file": os.path.join(db_dir, "db.json")}))

        # check relaxation
        d = self.get_task_collection().find_one({"task_label": "elastic structure optimization"})
        self._check_run(d, mode="structure optimization")
        # check two of the deformation calculations
        d = self.get_task_collection().find_one({"task_label": "elastic deformation 0"})
        self._check_run(d, mode="elastic deformation 0")
        
        d = self.get_task_collection().find_one({"task_label": "elastic deformation 3"})
        self._check_run(d, mode="elastic deformation 3")

        # check the final results
        d = self.get_task_collection(coll_name="elasticity").find_one()
        self._check_run(d, mode="elastic analysis")

        wf = self.lp.get_wf_by_fw_id(1)
        self.assertTrue(all([s == 'COMPLETED' for s in wf.fw_states.values()]))


if __name__ == "__main__":
    unittest.main()<|MERGE_RESOLUTION|>--- conflicted
+++ resolved
@@ -29,39 +29,18 @@
 VASP_CMD = None  # If None, runs a "fake" VASP. Otherwise, runs VASP with this command...
 
 
-<<<<<<< HEAD
-class TestElasticWorkflow(unittest.TestCase):
-    @classmethod
-    def setUpClass(cls):
-        if not SETTINGS.get("PMG_VASP_PSP_DIR"):
-            SETTINGS["PMG_VASP_PSP_DIR"] = os.path.join(module_dir, "..", "..", "tests", "..", "..", "test_files")
-            print('This system is not set up to run VASP jobs. '
-                  'Please set PMG_VASP_PSP_DIR variable in your ~/.pmgrc.yaml file.')
-
-        cls.struct_si = PymatgenTest.get_structure("Si")
-        cls.scratch_dir = os.path.join(module_dir, "scratch")
-        vis = MPRelaxSet(cls.struct_si, user_incar_settings={"ENCUT": 700},
-                         user_kpoints_settings={"grid_density": 7000})
-        cls.wf = get_wf_elastic_constant(cls.struct_si, vasp_cmd=">>vasp_cmd<<", db_file=">>db_file<<", 
-                                         stencils=[[0.01]]*3 + [[0.03]]*3, vasp_input_set=vis)
-        cls.wf_noopt = get_wf_elastic_constant(cls.struct_si, vasp_cmd=">>vasp_cmd<<", vasp_input_set=vis,
-               db_file=">>db_file<<", stencils=[[0.01]]*3 + [[0.03]]*3, optimize_structure=False)
-=======
 class TestElasticWorkflow(AtomateTest):
->>>>>>> a11f7faf
 
     def setUp(self):
         super(TestElasticWorkflow, self).setUp()
-        self.struct_si = SpacegroupAnalyzer(PymatgenTest.get_structure("Si")).get_conventional_standard_structure()
-        self.elastic_config = {"NORM_DEFORMATIONS":[0.01],
-                               "SHEAR_DEFORMATIONS":[0.03],
-                               "VASP_CMD": ">>vasp_cmd<<",
-                               "DB_FILE": ">>db_file<<"}
-        self.wf = wf_elastic_constant(self.struct_si, self.elastic_config)
-        self.wf_noopt = get_wf_elastic_constant(self.struct_si, norm_deformations=[0.01],
-                                                shear_deformations=[0.03], copy_vasp_outputs=False)
-        mip = {"incar_update": {"ENCUT": 700}}
-        self.wf_noopt = add_modify_incar(self.wf_noopt, modify_incar_params=mip)
+        self.struct_si = PymatgenTest.get_structure("Si")
+        vis = MPRelaxSet(self.struct_si, user_incar_settings={"ENCUT": 700},
+                         user_kpoints_settings={"grid_density": 7000})
+        self.wf = get_wf_elastic_constant(self.struct_si, vasp_cmd=">>vasp_cmd<<", db_file=">>db_file<<", 
+                                          stencils=[[0.01]]*3 + [[0.03]]*3, vasp_input_set=vis)
+        self.wf_noopt = get_wf_elastic_constant(self.struct_si, vasp_cmd=">>vasp_cmd<<", vasp_input_set=vis,
+                                                db_file=">>db_file<<", stencils=[[0.01]]*3 + [[0.03]]*3,
+                                                optimize_structure=False)
 
     def _simulate_vasprun(self, wf):
         reference_dir = os.path.abspath(os.path.join(ref_dir, "elastic_wf"))
